--- conflicted
+++ resolved
@@ -13,11 +13,8 @@
 
 from PyPDF2 import PdfReader
 
-<<<<<<< HEAD
-from browser_use.browser.service import Browser, BrowserWindowSize
+from browser_use.browser.browser import BrowserConfig
 
-=======
->>>>>>> 830eae18
 sys.path.append(os.path.dirname(os.path.dirname(os.path.abspath(__file__))))
 import asyncio
 from typing import List, Optional
@@ -31,19 +28,8 @@
 
 load_dotenv()
 
-<<<<<<< HEAD
 # full screen mode
-controller = Controller(
-	browser_config=BrowserConfig(
-		keep_open=True,
-		disable_security=True,
-		browser_window_size=None,
-		# extra_chromium_args=['--start-maximized'],
-	)
-)
-=======
 controller = Controller()
->>>>>>> 830eae18
 CV = Path.cwd() / 'cv_04_24.pdf'
 
 
