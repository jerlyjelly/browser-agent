from __future__ import annotations

import asyncio
import gc
import inspect
import json
import logging
import os
import platform
import re
import time
from pathlib import Path
from typing import Any, Awaitable, Callable, Dict, Generic, List, Optional, TypeVar, Union

from dotenv import load_dotenv
from langchain_core.language_models.chat_models import BaseChatModel
from langchain_core.messages import (
	BaseMessage,
	HumanMessage,
	SystemMessage,
)

# from lmnr.sdk.decorators import observe
from pydantic import BaseModel, ValidationError

from browser_use.agent.gif import create_history_gif
from browser_use.agent.message_manager.service import MessageManager, MessageManagerSettings
from browser_use.agent.message_manager.utils import convert_input_messages, extract_json_from_model_output, save_conversation
from browser_use.agent.prompts import AgentMessagePrompt, PlannerPrompt, SystemPrompt
from browser_use.agent.views import (
	REQUIRED_LLM_API_ENV_VARS,
	ActionResult,
	AgentError,
	AgentHistory,
	AgentHistoryList,
	AgentOutput,
	AgentSettings,
	AgentState,
	AgentStepInfo,
	StepMetadata,
	ToolCallingMethod,
)
from browser_use.browser.browser import Browser
from browser_use.browser.context import BrowserContext
from browser_use.browser.views import BrowserState, BrowserStateHistory
from browser_use.controller.registry.views import ActionModel
from browser_use.controller.service import Controller
from browser_use.dom.history_tree_processor.service import (
	DOMHistoryElement,
	HistoryTreeProcessor,
)
from browser_use.exceptions import LLMException
from browser_use.telemetry.service import ProductTelemetry
from browser_use.telemetry.views import (
	AgentEndTelemetryEvent,
	AgentRunTelemetryEvent,
	AgentStepTelemetryEvent,
)
from browser_use.utils import check_env_variables, time_execution_async, time_execution_sync

load_dotenv()
logger = logging.getLogger(__name__)

SKIP_LLM_API_KEY_VERIFICATION = os.environ.get('SKIP_LLM_API_KEY_VERIFICATION', 'false').lower()[0] in 'ty1'


def log_response(response: AgentOutput) -> None:
	"""Utility function to log the model's response."""

	if 'Success' in response.current_state.evaluation_previous_goal:
		emoji = '👍'
	elif 'Failed' in response.current_state.evaluation_previous_goal:
		emoji = '⚠'
	else:
		emoji = '🤷'

	logger.info(f'{emoji} Eval: {response.current_state.evaluation_previous_goal}')
	logger.info(f'🧠 Memory: {response.current_state.memory}')
	logger.info(f'🎯 Next goal: {response.current_state.next_goal}')
	for i, action in enumerate(response.action):
		logger.info(f'🛠️  Action {i + 1}/{len(response.action)}: {action.model_dump_json(exclude_unset=True)}')


Context = TypeVar('Context')

AgentHookFunc = Callable[['Agent'], None]


class Agent(Generic[Context]):
	@time_execution_sync('--init (agent)')
	def __init__(
		self,
		task: str,
		llm: BaseChatModel,
		# Optional parameters
		browser: Browser | None = None,
		browser_context: BrowserContext | None = None,
		controller: Controller[Context] = Controller(),
		# Initial agent run parameters
		sensitive_data: Optional[Dict[str, str]] = None,
		initial_actions: Optional[List[Dict[str, Dict[str, Any]]]] = None,
		# Cloud Callbacks
		register_new_step_callback: Union[
			Callable[['BrowserState', 'AgentOutput', int], None],  # Sync callback
			Callable[['BrowserState', 'AgentOutput', int], Awaitable[None]],  # Async callback
			None,
		] = None,
		register_done_callback: Union[
			Callable[['AgentHistoryList'], Awaitable[None]],  # Async Callback
			Callable[['AgentHistoryList'], None],  # Sync Callback
			None,
		] = None,
		register_external_agent_status_raise_error_callback: Callable[[], Awaitable[bool]] | None = None,
		# Agent settings
		use_vision: bool = True,
		use_vision_for_planner: bool = False,
		save_conversation_path: Optional[str] = None,
		save_conversation_path_encoding: Optional[str] = 'utf-8',
		max_failures: int = 3,
		retry_delay: int = 10,
		override_system_message: Optional[str] = None,
		extend_system_message: Optional[str] = None,
		max_input_tokens: int = 128000,
		validate_output: bool = False,
		message_context: Optional[str] = None,
		generate_gif: bool | str = False,
		available_file_paths: Optional[list[str]] = None,
		include_attributes: list[str] = [
			'title',
			'type',
			'name',
			'role',
			'aria-label',
			'placeholder',
			'value',
			'alt',
			'aria-expanded',
			'data-date-format',
		],
		max_actions_per_step: int = 10,
		tool_calling_method: Optional[ToolCallingMethod] = 'auto',
		page_extraction_llm: Optional[BaseChatModel] = None,
		planner_llm: Optional[BaseChatModel] = None,
		planner_interval: int = 1,  # Run planner every N steps
		is_planner_reasoning: bool = False,
		# Inject state
		injected_agent_state: Optional[AgentState] = None,
		#
		context: Context | None = None,
	):
		if page_extraction_llm is None:
			page_extraction_llm = llm

		# Core components
		self.task = task
		self.llm = llm
		self.controller = controller
		self.sensitive_data = sensitive_data

		self.settings = AgentSettings(
			use_vision=use_vision,
			use_vision_for_planner=use_vision_for_planner,
			save_conversation_path=save_conversation_path,
			save_conversation_path_encoding=save_conversation_path_encoding,
			max_failures=max_failures,
			retry_delay=retry_delay,
			override_system_message=override_system_message,
			extend_system_message=extend_system_message,
			max_input_tokens=max_input_tokens,
			validate_output=validate_output,
			message_context=message_context,
			generate_gif=generate_gif,
			available_file_paths=available_file_paths,
			include_attributes=include_attributes,
			max_actions_per_step=max_actions_per_step,
			tool_calling_method=tool_calling_method,
			page_extraction_llm=page_extraction_llm,
			planner_llm=planner_llm,
			planner_interval=planner_interval,
			is_planner_reasoning=is_planner_reasoning,
		)

		# Initialize state
		self.state = injected_agent_state or AgentState()

		# Action setup
		self._setup_action_models()
		self._set_browser_use_version_and_source()
		self.initial_actions = self._convert_initial_actions(initial_actions) if initial_actions else None

		# Model setup
		self._set_model_names()

		# LLM API connection setup
		llm_api_env_vars = REQUIRED_LLM_API_ENV_VARS[self.llm.__class__.__name__]
		if not check_env_variables(llm_api_env_vars):
			logger.error(f'Environment variables not set for {self.llm.__class__.__name__}')
			raise ValueError('Environment variables not set')

		# Start non-blocking LLM connection verification
		self.llm._verified_api_keys = self._verify_llm_connection(self.llm)

		# Initialize available actions for system prompt (only non-filtered actions)
		# These will be used for the system prompt to maintain caching
		self.unfiltered_actions = self.controller.registry.get_prompt_description()

		self.tool_calling_method = self._set_tool_calling_method()
		self.settings.message_context = self._set_message_context()

		# Initialize message manager with state
		# Initial system prompt with all actions - will be updated during each step
		self._message_manager = MessageManager(
			task=task,
			system_message=SystemPrompt(
				action_description=self.unfiltered_actions,
				max_actions_per_step=self.settings.max_actions_per_step,
				override_system_message=override_system_message,
				extend_system_message=extend_system_message,
			).get_system_message(),
			settings=MessageManagerSettings(
				max_input_tokens=self.settings.max_input_tokens,
				include_attributes=self.settings.include_attributes,
				message_context=self.settings.message_context,
				sensitive_data=sensitive_data,
				available_file_paths=self.settings.available_file_paths,
			),
			state=self.state.message_manager_state,
		)

		# Browser setup
		self.injected_browser = browser is not None
		self.injected_browser_context = browser_context is not None
		if browser_context:
			self.browser = browser
			self.browser_context = browser_context
		else:
			self.browser = browser or Browser()
			self.browser_context = BrowserContext(browser=self.browser, config=self.browser.config.new_context_config)

		# Callbacks
		self.register_new_step_callback = register_new_step_callback
		self.register_done_callback = register_done_callback
		self.register_external_agent_status_raise_error_callback = register_external_agent_status_raise_error_callback

		# Context
		self.context = context

		# Telemetry
		self.telemetry = ProductTelemetry()

		if self.settings.save_conversation_path:
			logger.info(f'Saving conversation to {self.settings.save_conversation_path}')

	def _set_message_context(self) -> str | None:
		if self.tool_calling_method == 'raw':
			# For raw tool calling, only include actions with no filters initially
			if self.settings.message_context:
				self.settings.message_context += f'\n\nAvailable actions: {self.unfiltered_actions}'
			else:
				self.settings.message_context = f'Available actions: {self.unfiltered_actions}'
		return self.settings.message_context

	def _set_browser_use_version_and_source(self) -> None:
		"""Get the version and source of the browser-use package (git or pip in a nutshell)"""
		try:
			# First check for repository-specific files
			repo_files = ['.git', 'README.md', 'docs', 'examples']
			package_root = Path(__file__).parent.parent.parent

			# If all of these files/dirs exist, it's likely from git
			if all(Path(package_root / file).exists() for file in repo_files):
				try:
					import subprocess

					version = subprocess.check_output(['git', 'describe', '--tags']).decode('utf-8').strip()
				except Exception:
					version = 'unknown'
				source = 'git'
			else:
				# If no repo files found, try getting version from pip
				import pkg_resources

				version = pkg_resources.get_distribution('browser-use').version
				source = 'pip'
		except Exception:
			version = 'unknown'
			source = 'unknown'

		logger.debug(f'Version: {version}, Source: {source}')
		self.version = version
		self.source = source

	def _set_model_names(self) -> None:
		self.chat_model_library = self.llm.__class__.__name__
		self.model_name = 'Unknown'
		if hasattr(self.llm, 'model_name'):
			model = self.llm.model_name  # type: ignore
			self.model_name = model if model is not None else 'Unknown'
		elif hasattr(self.llm, 'model'):
			model = self.llm.model  # type: ignore
			self.model_name = model if model is not None else 'Unknown'

		if self.settings.planner_llm:
			if hasattr(self.settings.planner_llm, 'model_name'):
				self.planner_model_name = self.settings.planner_llm.model_name  # type: ignore
			elif hasattr(self.settings.planner_llm, 'model'):
				self.planner_model_name = self.settings.planner_llm.model  # type: ignore
			else:
				self.planner_model_name = 'Unknown'
		else:
			self.planner_model_name = None

	def _setup_action_models(self) -> None:
		"""Setup dynamic action models from controller's registry"""
		# Initially only include actions with no filters
		self.ActionModel = self.controller.registry.create_action_model()
		# Create output model with the dynamic actions
		self.AgentOutput = AgentOutput.type_with_custom_actions(self.ActionModel)

		# used to force the done action when max_steps is reached
		self.DoneActionModel = self.controller.registry.create_action_model(include_actions=['done'])
		self.DoneAgentOutput = AgentOutput.type_with_custom_actions(self.DoneActionModel)

	def _set_tool_calling_method(self) -> Optional[ToolCallingMethod]:
		tool_calling_method = self.settings.tool_calling_method
		if tool_calling_method == 'auto':
			if 'deepseek-reasoner' in self.model_name or 'deepseek-r1' in self.model_name:
				return 'raw'
			elif self.chat_model_library == 'ChatGoogleGenerativeAI':
				return None
			elif self.chat_model_library == 'ChatOpenAI':
				return 'function_calling'
			elif self.chat_model_library == 'AzureChatOpenAI':
				return 'function_calling'
			else:
				return None
		else:
			return tool_calling_method

	def add_new_task(self, new_task: str) -> None:
		self._message_manager.add_new_task(new_task)

	async def _raise_if_stopped_or_paused(self) -> None:
		"""Utility function that raises an InterruptedError if the agent is stopped or paused."""

		if self.register_external_agent_status_raise_error_callback:
			if await self.register_external_agent_status_raise_error_callback():
				raise InterruptedError

		if self.state.stopped or self.state.paused:
			# logger.debug('Agent paused after getting state')
			raise InterruptedError

	# @observe(name='agent.step', ignore_output=True, ignore_input=True)
	@time_execution_async('--step (agent)')
	async def step(self, step_info: Optional[AgentStepInfo] = None) -> None:
		"""Execute one step of the task"""
		logger.info(f'📍 Step {self.state.n_steps}')
		state = None
		model_output = None
		result: list[ActionResult] = []
		step_start_time = time.time()
		tokens = 0

		try:
			state = await self.browser_context.get_state()
			active_page = await self.browser_context.get_current_page()

			await self._raise_if_stopped_or_paused()

			# Update action models with page-specific actions
			await self._update_action_models_for_page(active_page)

			# Get page-specific filtered actions
			page_filtered_actions = self.controller.registry.get_prompt_description(active_page)

			# If there are page-specific actions, add them as a special message for this step only
			if page_filtered_actions:
				page_action_message = f'For this page, these additional actions are available:\n{page_filtered_actions}'
				self._message_manager._add_message_with_tokens(HumanMessage(content=page_action_message))

			# If using raw tool calling method, we need to update the message context with new actions
			if self.tool_calling_method == 'raw':
				# For raw tool calling, get all non-filtered actions plus the page-filtered ones
				all_unfiltered_actions = self.controller.registry.get_prompt_description()
				all_actions = all_unfiltered_actions
				if page_filtered_actions:
					all_actions += '\n' + page_filtered_actions

				context_lines = self._message_manager.settings.message_context.split('\n')
				non_action_lines = [line for line in context_lines if not line.startswith('Available actions:')]
				updated_context = '\n'.join(non_action_lines)
				if updated_context:
					updated_context += f'\n\nAvailable actions: {all_actions}'
				else:
					updated_context = f'Available actions: {all_actions}'
				self._message_manager.settings.message_context = updated_context

			self._message_manager.add_state_message(state, self.state.last_result, step_info, self.settings.use_vision)

			# Run planner at specified intervals if planner is configured
			if self.settings.planner_llm and self.state.n_steps % self.settings.planner_interval == 0:
				plan = await self._run_planner()
				# add plan before last state message
				self._message_manager.add_plan(plan, position=-1)

			if step_info and step_info.is_last_step():
				# Add last step warning if needed
				msg = 'Now comes your last step. Use only the "done" action now. No other actions - so here your action sequence must have length 1.'
				msg += '\nIf the task is not yet fully finished as requested by the user, set success in "done" to false! E.g. if not all steps are fully completed.'
				msg += '\nIf the task is fully finished, set success in "done" to true.'
				msg += '\nInclude everything you found out for the ultimate task in the done text.'
				logger.info('Last step finishing up')
				self._message_manager._add_message_with_tokens(HumanMessage(content=msg))
				self.AgentOutput = self.DoneAgentOutput

			input_messages = self._message_manager.get_messages()
			tokens = self._message_manager.state.history.current_tokens

			try:
				model_output = await self.get_next_action(input_messages)

				# Check again for paused/stopped state after getting model output
				# This is needed in case Ctrl+C was pressed during the get_next_action call
				await self._raise_if_stopped_or_paused()

				self.state.n_steps += 1

				if self.register_new_step_callback:
					if inspect.iscoroutinefunction(self.register_new_step_callback):
						await self.register_new_step_callback(state, model_output, self.state.n_steps)
					else:
						self.register_new_step_callback(state, model_output, self.state.n_steps)
				if self.settings.save_conversation_path:
					target = self.settings.save_conversation_path + f'_{self.state.n_steps}.txt'
					save_conversation(input_messages, model_output, target, self.settings.save_conversation_path_encoding)

				self._message_manager._remove_last_state_message()  # we dont want the whole state in the chat history

				# check again if Ctrl+C was pressed before we commit the output to history
				await self._raise_if_stopped_or_paused()

				self._message_manager.add_model_output(model_output)
			except asyncio.CancelledError:
				# Task was cancelled due to Ctrl+C
				self._message_manager._remove_last_state_message()
				raise InterruptedError('Model query cancelled by user')
			except InterruptedError:
				# Agent was paused during get_next_action
				self._message_manager._remove_last_state_message()
				raise  # Re-raise to be caught by the outer try/except
			except Exception as e:
				# model call failed, remove last state message from history
				self._message_manager._remove_last_state_message()
				raise e

			result: list[ActionResult] = await self.multi_act(model_output.action)

			self.state.last_result = result

			if len(result) > 0 and result[-1].is_done:
				logger.info(f'📄 Result: {result[-1].extracted_content}')

			self.state.consecutive_failures = 0

		except InterruptedError:
			# logger.debug('Agent paused')
			self.state.last_result = [
				ActionResult(
					error='The agent was paused mid-step - the last action might need to be repeated', include_in_memory=False
				)
			]
			return
		except asyncio.CancelledError:
			# Directly handle the case where the step is cancelled at a higher level
			# logger.debug('Task cancelled - agent was paused with Ctrl+C')
			self.state.last_result = [ActionResult(error='The agent was paused with Ctrl+C', include_in_memory=False)]
			raise InterruptedError('Step cancelled by user')
		except Exception as e:
			result = await self._handle_step_error(e)
			self.state.last_result = result

		finally:
			step_end_time = time.time()
			actions = [a.model_dump(exclude_unset=True) for a in model_output.action] if model_output else []
			self.telemetry.capture(
				AgentStepTelemetryEvent(
					agent_id=self.state.agent_id,
					step=self.state.n_steps,
					actions=actions,
					consecutive_failures=self.state.consecutive_failures,
					step_error=[r.error for r in result if r.error] if result else ['No result'],
				)
			)
			if not result:
				return

			if state:
				metadata = StepMetadata(
					step_number=self.state.n_steps,
					step_start_time=step_start_time,
					step_end_time=step_end_time,
					input_tokens=tokens,
				)
				self._make_history_item(model_output, state, result, metadata)

	@time_execution_async('--handle_step_error (agent)')
	async def _handle_step_error(self, error: Exception) -> list[ActionResult]:
		"""Handle all types of errors that can occur during a step"""
		include_trace = logger.isEnabledFor(logging.DEBUG)
		error_msg = AgentError.format_error(error, include_trace=include_trace)
		prefix = f'❌ Result failed {self.state.consecutive_failures + 1}/{self.settings.max_failures} times:\n '

		if 'Browser closed' in error_msg:
			logger.error('❌  Browser is closed or disconnected, unable to proceed')
			return [ActionResult(error='Browser closed or disconnected, unable to proceed', include_in_memory=False)]

		if isinstance(error, (ValidationError, ValueError)):
			logger.error(f'{prefix}{error_msg}')
			if 'Max token limit reached' in error_msg:
				# cut tokens from history
				self._message_manager.settings.max_input_tokens = self.settings.max_input_tokens - 500
				logger.info(
					f'Cutting tokens from history - new max input tokens: {self._message_manager.settings.max_input_tokens}'
				)
				self._message_manager.cut_messages()
			elif 'Could not parse response' in error_msg:
				# give model a hint how output should look like
				error_msg += '\n\nReturn a valid JSON object with the required fields.'

			self.state.consecutive_failures += 1
		else:
			from google.api_core.exceptions import ResourceExhausted
			from openai import RateLimitError

			if isinstance(error, RateLimitError) or isinstance(error, ResourceExhausted):
				logger.warning(f'{prefix}{error_msg}')
				await asyncio.sleep(self.settings.retry_delay)
				self.state.consecutive_failures += 1
			else:
				logger.error(f'{prefix}{error_msg}')
				self.state.consecutive_failures += 1

		return [ActionResult(error=error_msg, include_in_memory=True)]

	def _make_history_item(
		self,
		model_output: AgentOutput | None,
		state: BrowserState,
		result: list[ActionResult],
		metadata: Optional[StepMetadata] = None,
	) -> None:
		"""Create and store history item"""

		if model_output:
			interacted_elements = AgentHistory.get_interacted_element(model_output, state.selector_map)
		else:
			interacted_elements = [None]

		state_history = BrowserStateHistory(
			url=state.url,
			title=state.title,
			tabs=state.tabs,
			interacted_element=interacted_elements,
			screenshot=state.screenshot,
		)

		history_item = AgentHistory(model_output=model_output, result=result, state=state_history, metadata=metadata)

		self.state.history.history.append(history_item)

	THINK_TAGS = re.compile(r'<think>.*?</think>', re.DOTALL)
	STRAY_CLOSE_TAG = re.compile(r'.*?</think>', re.DOTALL)

	def _remove_think_tags(self, text: str) -> str:
		# Step 1: Remove well-formed <think>...</think>
		text = re.sub(self.THINK_TAGS, '', text)
		# Step 2: If there's an unmatched closing tag </think>,
		#         remove everything up to and including that.
		text = re.sub(self.STRAY_CLOSE_TAG, '', text)
		return text.strip()

	def _convert_input_messages(self, input_messages: list[BaseMessage]) -> list[BaseMessage]:
		"""Convert input messages to the correct format"""
		if self.model_name == 'deepseek-reasoner' or 'deepseek-r1' in self.model_name:
			return convert_input_messages(input_messages, self.model_name)
		else:
			return input_messages

	@time_execution_async('--get_next_action (agent)')
	async def get_next_action(self, input_messages: list[BaseMessage]) -> AgentOutput:
		"""Get next action from LLM based on current state"""
		input_messages = self._convert_input_messages(input_messages)

		if self.tool_calling_method == 'raw':
			logger.debug(f'Using {self.tool_calling_method} for {self.chat_model_library}')
			try:
				output = self.llm.invoke(input_messages)
			except Exception as e:
				logger.error(f'Failed to invoke model: {str(e)}')
				raise LLMException(401, 'LLM API call failed') from e
			# TODO: currently invoke does not return reasoning_content, we should override invoke
			output.content = self._remove_think_tags(str(output.content))
			try:
				parsed_json = extract_json_from_model_output(output.content)
				parsed = self.AgentOutput(**parsed_json)
			except (ValueError, ValidationError) as e:
				logger.warning(f'Failed to parse model output: {output} {str(e)}')
				raise ValueError('Could not parse response.')

		elif self.tool_calling_method is None:
			structured_llm = self.llm.with_structured_output(self.AgentOutput, include_raw=True)
			try:
				response: dict[str, Any] = await structured_llm.ainvoke(input_messages)  # type: ignore
				parsed: AgentOutput | None = response['parsed']

			except Exception as e:
				logger.error(f'Failed to invoke model: {str(e)}')
				raise LLMException(401, 'LLM API call failed') from e

		else:
			logger.debug(f'Using {self.tool_calling_method} for {self.chat_model_library}')
			structured_llm = self.llm.with_structured_output(self.AgentOutput, include_raw=True, method=self.tool_calling_method)
			response: dict[str, Any] = await structured_llm.ainvoke(input_messages)  # type: ignore

		# Handle tool call responses
		if response.get('parsing_error') and 'raw' in response:
			raw_msg = response['raw']
			if hasattr(raw_msg, 'tool_calls') and raw_msg.tool_calls:
				# Convert tool calls to AgentOutput format

				tool_call = raw_msg.tool_calls[0]  # Take first tool call

				# Create current state
				tool_call_name = tool_call['name']
				tool_call_args = tool_call['args']

				current_state = {
					'page_summary': 'Processing tool call',
					'evaluation_previous_goal': 'Executing action',
					'memory': 'Using tool call',
					'next_goal': f'Execute {tool_call_name}',
				}

				# Create action from tool call
				action = {tool_call_name: tool_call_args}

				parsed = self.AgentOutput(current_state=current_state, action=[self.ActionModel(**action)])
			else:
				parsed = None
		else:
			parsed = response['parsed']

		if not parsed:
			try:
				parsed_json = extract_json_from_model_output(response['raw'].content)
				parsed = self.AgentOutput(**parsed_json)
			except Exception as e:
				logger.warning(f'Failed to parse model output: {response["raw"].content} {str(e)}')
				raise ValueError('Could not parse response.')

		# cut the number of actions to max_actions_per_step if needed
		if len(parsed.action) > self.settings.max_actions_per_step:
			parsed.action = parsed.action[: self.settings.max_actions_per_step]

		if not (hasattr(self.state, 'paused') and (self.state.paused or self.state.stopped)):
			log_response(parsed)

		return parsed

	def _log_agent_run(self) -> None:
		"""Log the agent run"""
		logger.info(f'🚀 Starting task: {self.task}')

		logger.debug(f'Version: {self.version}, Source: {self.source}')
		self.telemetry.capture(
			AgentRunTelemetryEvent(
				agent_id=self.state.agent_id,
				use_vision=self.settings.use_vision,
				task=self.task,
				model_name=self.model_name,
				chat_model_library=self.chat_model_library,
				version=self.version,
				source=self.source,
			)
		)

	async def take_step(self) -> tuple[bool, bool]:
		"""Take a step

		Returns:
			Tuple[bool, bool]: (is_done, is_valid)
		"""
		await self.step()

		if self.state.history.is_done():
			if self.settings.validate_output:
				if not await self._validate_output():
					return True, False

			await self.log_completion()
			if self.register_done_callback:
				if inspect.iscoroutinefunction(self.register_done_callback):
					await self.register_done_callback(self.state.history)
				else:
					self.register_done_callback(self.state.history)
			return True, True

		return False, False

	# @observe(name='agent.run', ignore_output=True)
	@time_execution_async('--run (agent)')
	async def run(
		self, max_steps: int = 100, on_step_start: AgentHookFunc | None = None, on_step_end: AgentHookFunc | None = None
	) -> AgentHistoryList:
		"""Execute the task with maximum number of steps"""

		loop = asyncio.get_event_loop()

		# Set up the Ctrl+C signal handler with callbacks specific to this agent
		from browser_use.utils import SignalHandler

		signal_handler = SignalHandler(
			loop=loop,
			pause_callback=self.pause,
			resume_callback=self.resume,
			custom_exit_callback=None,  # No special cleanup needed on forced exit
			exit_on_second_int=True,
		)
		signal_handler.register()

		# Start non-blocking LLM connection verification
		assert await self.llm._verified_api_keys, 'Failed to verify LLM API keys'

		try:
			self._log_agent_run()

			# Execute initial actions if provided
			if self.initial_actions:
				result = await self.multi_act(self.initial_actions, check_for_new_elements=False)
				self.state.last_result = result

			for step in range(max_steps):
				# Check if waiting for user input after Ctrl+C
				if self.state.paused:
					signal_handler.wait_for_resume()
					signal_handler.reset()

				# Check if we should stop due to too many failures
				if self.state.consecutive_failures >= self.settings.max_failures:
					logger.error(f'❌ Stopping due to {self.settings.max_failures} consecutive failures')
					break

				# Check control flags before each step
				if self.state.stopped:
					logger.info('Agent stopped')
					break

				while self.state.paused:
					await asyncio.sleep(0.2)  # Small delay to prevent CPU spinning
					if self.state.stopped:  # Allow stopping while paused
						break

				if on_step_start is not None:
					await on_step_start(self)

				step_info = AgentStepInfo(step_number=step, max_steps=max_steps)
				await self.step(step_info)

				if on_step_end is not None:
					await on_step_end(self)

				if self.state.history.is_done():
					if self.settings.validate_output and step < max_steps - 1:
						if not await self._validate_output():
							continue

					await self.log_completion()
					break
			else:
				logger.info('❌ Failed to complete task in maximum steps')

			return self.state.history

		except KeyboardInterrupt:
			# Already handled by our signal handler, but catch any direct KeyboardInterrupt as well
			logger.info('Got KeyboardInterrupt during execution, returning current history')
			return self.state.history

		finally:
			# Unregister signal handlers before cleanup
			signal_handler.unregister()

			self.telemetry.capture(
				AgentEndTelemetryEvent(
					agent_id=self.state.agent_id,
					is_done=self.state.history.is_done(),
					success=self.state.history.is_successful(),
					steps=self.state.n_steps,
					max_steps_reached=self.state.n_steps >= max_steps,
					errors=self.state.history.errors(),
					total_input_tokens=self.state.history.total_input_tokens(),
					total_duration_seconds=self.state.history.total_duration_seconds(),
				)
			)

			await self.close()

			if self.settings.generate_gif:
				output_path: str = 'agent_history.gif'
				if isinstance(self.settings.generate_gif, str):
					output_path = self.settings.generate_gif

				create_history_gif(task=self.task, history=self.state.history, output_path=output_path)

	# @observe(name='controller.multi_act')
	@time_execution_async('--multi-act (agent)')
	async def multi_act(
		self,
		actions: list[ActionModel],
		check_for_new_elements: bool = True,
	) -> list[ActionResult]:
		"""Execute multiple actions"""
		results = []

		cached_selector_map = await self.browser_context.get_selector_map()
		cached_path_hashes = set(e.hash.branch_path_hash for e in cached_selector_map.values())

		await self.browser_context.remove_highlights()

		for i, action in enumerate(actions):
			if action.get_index() is not None and i != 0:
				new_state = await self.browser_context.get_state()
				new_path_hashes = set(e.hash.branch_path_hash for e in new_state.selector_map.values())
				if check_for_new_elements and not new_path_hashes.issubset(cached_path_hashes):
					# next action requires index but there are new elements on the page
					msg = f'Something new appeared after action {i} / {len(actions)}'
					logger.info(msg)
					results.append(ActionResult(extracted_content=msg, include_in_memory=True))
					break

			try:
				await self._raise_if_stopped_or_paused()

				result = await self.controller.act(
					action,
					self.browser_context,
					self.settings.page_extraction_llm,
					self.sensitive_data,
					self.settings.available_file_paths,
					context=self.context,
				)

				results.append(result)

				logger.debug(f'Executed action {i + 1} / {len(actions)}')
				if results[-1].is_done or results[-1].error or i == len(actions) - 1:
					break

				await asyncio.sleep(self.browser_context.config.wait_between_actions)
				# hash all elements. if it is a subset of cached_state its fine - else break (new elements on page)

			except asyncio.CancelledError:
				# Gracefully handle task cancellation
				logger.info(f'Action {i + 1} was cancelled due to Ctrl+C')
				if not results:
					# Add a result for the cancelled action
					results.append(ActionResult(error='The action was cancelled due to Ctrl+C', include_in_memory=True))
				raise InterruptedError('Action cancelled by user')

		return results

	async def _validate_output(self) -> bool:
		"""Validate the output of the last action is what the user wanted"""
		system_msg = (
			f'You are a validator of an agent who interacts with a browser. '
			f'Validate if the output of last action is what the user wanted and if the task is completed. '
			f'If the task is unclear defined, you can let it pass. But if something is missing or the image does not show what was requested dont let it pass. '
			f'Try to understand the page and help the model with suggestions like scroll, do x, ... to get the solution right. '
			f'Task to validate: {self.task}. Return a JSON object with 2 keys: is_valid and reason. '
			f'is_valid is a boolean that indicates if the output is correct. '
			f'reason is a string that explains why it is valid or not.'
			f' example: {{"is_valid": false, "reason": "The user wanted to search for "cat photos", but the agent searched for "dog photos" instead."}}'
		)

		if self.browser_context.session:
			state = await self.browser_context.get_state()
			content = AgentMessagePrompt(
				state=state,
				result=self.state.last_result,
				include_attributes=self.settings.include_attributes,
			)
			msg = [SystemMessage(content=system_msg), content.get_user_message(self.settings.use_vision)]
		else:
			# if no browser session, we can't validate the output
			return True

		class ValidationResult(BaseModel):
			"""
			Validation results.
			"""

			is_valid: bool
			reason: str

		validator = self.llm.with_structured_output(ValidationResult, include_raw=True)
		response: dict[str, Any] = await validator.ainvoke(msg)  # type: ignore
		parsed: ValidationResult = response['parsed']
		is_valid = parsed.is_valid
		if not is_valid:
			logger.info(f'❌ Validator decision: {parsed.reason}')
			msg = f'The output is not yet correct. {parsed.reason}.'
			self.state.last_result = [ActionResult(extracted_content=msg, include_in_memory=True)]
		else:
			logger.info(f'✅ Validator decision: {parsed.reason}')
		return is_valid

	async def log_completion(self) -> None:
		"""Log the completion of the task"""
		logger.info('✅ Task completed')
		if self.state.history.is_successful():
			logger.info('✅ Successfully')
		else:
			logger.info('❌ Unfinished')

		if self.register_done_callback:
			if inspect.iscoroutinefunction(self.register_done_callback):
				await self.register_done_callback(self.state.history)
			else:
				self.register_done_callback(self.state.history)

	async def rerun_history(
		self,
		history: AgentHistoryList,
		max_retries: int = 3,
		skip_failures: bool = True,
		delay_between_actions: float = 2.0,
	) -> list[ActionResult]:
		"""
		Rerun a saved history of actions with error handling and retry logic.

		Args:
				history: The history to replay
				max_retries: Maximum number of retries per action
				skip_failures: Whether to skip failed actions or stop execution
				delay_between_actions: Delay between actions in seconds

		Returns:
				List of action results
		"""
		# Execute initial actions if provided
		if self.initial_actions:
			result = await self.multi_act(self.initial_actions)
			self.state.last_result = result

		results = []

		for i, history_item in enumerate(history.history):
			goal = history_item.model_output.current_state.next_goal if history_item.model_output else ''
			logger.info(f'Replaying step {i + 1}/{len(history.history)}: goal: {goal}')

			if (
				not history_item.model_output
				or not history_item.model_output.action
				or history_item.model_output.action == [None]
			):
				logger.warning(f'Step {i + 1}: No action to replay, skipping')
				results.append(ActionResult(error='No action to replay'))
				continue

			retry_count = 0
			while retry_count < max_retries:
				try:
					result = await self._execute_history_step(history_item, delay_between_actions)
					results.extend(result)
					break

				except Exception as e:
					retry_count += 1
					if retry_count == max_retries:
						error_msg = f'Step {i + 1} failed after {max_retries} attempts: {str(e)}'
						logger.error(error_msg)
						if not skip_failures:
							results.append(ActionResult(error=error_msg))
							raise RuntimeError(error_msg)
					else:
						logger.warning(f'Step {i + 1} failed (attempt {retry_count}/{max_retries}), retrying...')
						await asyncio.sleep(delay_between_actions)

		return results

	async def _execute_history_step(self, history_item: AgentHistory, delay: float) -> list[ActionResult]:
		"""Execute a single step from history with element validation"""
		state = await self.browser_context.get_state()
		if not state or not history_item.model_output:
			raise ValueError('Invalid state or model output')
		updated_actions = []
		for i, action in enumerate(history_item.model_output.action):
			updated_action = await self._update_action_indices(
				history_item.state.interacted_element[i],
				action,
				state,
			)
			updated_actions.append(updated_action)

			if updated_action is None:
				raise ValueError(f'Could not find matching element {i} in current page')

		result = await self.multi_act(updated_actions)

		await asyncio.sleep(delay)
		return result

	async def _update_action_indices(
		self,
		historical_element: Optional[DOMHistoryElement],
		action: ActionModel,  # Type this properly based on your action model
		current_state: BrowserState,
	) -> Optional[ActionModel]:
		"""
		Update action indices based on current page state.
		Returns updated action or None if element cannot be found.
		"""
		if not historical_element or not current_state.element_tree:
			return action

		current_element = HistoryTreeProcessor.find_history_element_in_tree(historical_element, current_state.element_tree)

		if not current_element or current_element.highlight_index is None:
			return None

		old_index = action.get_index()
		if old_index != current_element.highlight_index:
			action.set_index(current_element.highlight_index)
			logger.info(f'Element moved in DOM, updated index from {old_index} to {current_element.highlight_index}')

		return action

	async def load_and_rerun(self, history_file: Optional[str | Path] = None, **kwargs) -> list[ActionResult]:
		"""
		Load history from file and rerun it.

		Args:
				history_file: Path to the history file
				**kwargs: Additional arguments passed to rerun_history
		"""
		if not history_file:
			history_file = 'AgentHistory.json'
		history = AgentHistoryList.load_from_file(history_file, self.AgentOutput)
		return await self.rerun_history(history, **kwargs)

	def save_history(self, file_path: Optional[str | Path] = None) -> None:
		"""Save the history to a file"""
		if not file_path:
			file_path = 'AgentHistory.json'
		self.state.history.save_to_file(file_path)

	def pause(self) -> None:
		"""Pause the agent before the next step"""
		print('\n\n⏸️  Got Ctrl+C, paused the agent and left the browser open.')
		self.state.paused = True

		# The signal handler will handle the asyncio pause logic for us
		# No need to duplicate the code here

	def resume(self) -> None:
		"""Resume the agent"""
		print('----------------------------------------------------------------------')
		print('▶️  Got Enter, resuming agent execution where it left off...\n')
		self.state.paused = False

		# The signal handler should have already reset the flags
		# through its reset() method when called from run()

		# playwright browser is always immediately killed by the first Ctrl+C (no way to stop that)
		# so we need to restart the browser if user wants to continue
		if self.browser:
			logger.info('🌎 Restarting/reconnecting to browser...')
			loop = asyncio.get_event_loop()
			loop.create_task(self.browser._init())
			loop.create_task(asyncio.sleep(5))

	def stop(self) -> None:
		"""Stop the agent"""
		logger.info('⏹️ Agent stopping')
		self.state.stopped = True

	def _convert_initial_actions(self, actions: List[Dict[str, Dict[str, Any]]]) -> List[ActionModel]:
		"""Convert dictionary-based actions to ActionModel instances"""
		converted_actions = []
		action_model = self.ActionModel
		for action_dict in actions:
			# Each action_dict should have a single key-value pair
			action_name = next(iter(action_dict))
			params = action_dict[action_name]

			# Get the parameter model for this action from registry
			action_info = self.controller.registry.registry.actions[action_name]
			param_model = action_info.param_model

			# Create validated parameters using the appropriate param model
			validated_params = param_model(**params)

			# Create ActionModel instance with the validated parameters
			action_model = self.ActionModel(**{action_name: validated_params})
			converted_actions.append(action_model)

		return converted_actions

	async def _verify_llm_connection(self, llm: BaseChatModel) -> bool:
		"""
		Verify that the LLM API keys are working properly by sending a simple test prompt
		and checking that the response contains the expected answer.
		"""
		if getattr(llm, '_verified_api_keys', None) is True or SKIP_LLM_API_KEY_VERIFICATION:
			# If the LLM API keys have already been verified during a previous run, skip the test
			return True

		test_prompt = 'What is the capital of France? Respond with a single word.'
		test_answer = 'paris'
		required_keys = REQUIRED_LLM_API_ENV_VARS.get(llm.__class__.__name__, ['OPENAI_API_KEY'])
		try:
			response = await llm.ainvoke([HumanMessage(content=test_prompt)])
			response_text = str(response.content).lower()

			if test_answer in response_text:
				logger.debug(
					f'🧠  LLM API keys {", ".join(required_keys)} verified, {llm.__class__.__name__} model is connected and responding correctly.'
				)
				llm._verified_api_keys = True
				return True
			else:
				logger.debug(
					'❌  Got bad LLM response to basic sanity check question: %s  EXPECTING: %s  GOT: %s',
					test_prompt,
					test_answer,
					response,
				)
				raise Exception('LLM responded to a simple test question incorrectly')
		except Exception as e:
			logger.error(
				f'\n\n❌  LLM {llm.__class__.__name__} connection test failed. Check that {", ".join(required_keys)} is set correctly in .env and that the LLM API account has sufficient funding.\n'
			)
			raise Exception(f'LLM API connection test failed: {e}') from e
		return False

	async def _run_planner(self) -> Optional[str]:
		"""Run the planner to analyze state and suggest next steps"""
		# Skip planning if no planner_llm is set
		if not self.settings.planner_llm:
			return None

		# Get current state to filter actions by page
		state = await self.browser_context.get_state()

		# Get all standard actions (no filter) and page-specific actions
		standard_actions = self.controller.registry.get_prompt_description()  # No page = system prompt actions
		page_actions = self.controller.registry.get_prompt_description(state.page)  # Page-specific actions

		# Combine both for the planner
		all_actions = standard_actions
		if page_actions:
			all_actions += '\n' + page_actions

		# Create planner message history using full message history with all available actions
		planner_messages = [
<<<<<<< HEAD
			PlannerPrompt(self.controller.registry.get_prompt_description()).get_system_message(self.settings.is_planner_reasoning),
=======
			PlannerPrompt(all_actions).get_system_message(),
>>>>>>> 60a1dbf8
			*self._message_manager.get_messages()[1:],  # Use full message history except the first
		]

		if not self.settings.use_vision_for_planner and self.settings.use_vision:
			last_state_message: HumanMessage = planner_messages[-1]
			# remove image from last state message
			new_msg = ''
			if isinstance(last_state_message.content, list):
				for msg in last_state_message.content:
					if msg['type'] == 'text':  # type: ignore
						new_msg += msg['text']  # type: ignore
					elif msg['type'] == 'image_url':  # type: ignore
						continue  # type: ignore
			else:
				new_msg = last_state_message.content

			planner_messages[-1] = HumanMessage(content=new_msg)

		planner_messages = convert_input_messages(planner_messages, self.planner_model_name)

		# Get planner output
		try:
			response = await self.settings.planner_llm.ainvoke(planner_messages)
		except Exception as e:
			logger.error(f'Failed to invoke planner: {str(e)}')
			raise LLMException(401, 'LLM API call failed') from e

		plan = str(response.content)
		# if deepseek-reasoner, remove think tags
		if self.planner_model_name and (
			'deepseek-r1' in self.planner_model_name or 'deepseek-reasoner' in self.planner_model_name
		):
			plan = self._remove_think_tags(plan)
		try:
			plan_json = json.loads(plan)
			logger.info(f'Planning Analysis:\n{json.dumps(plan_json, indent=4)}')
		except json.JSONDecodeError:
			logger.info(f'Planning Analysis:\n{plan}')
		except Exception as e:
			logger.debug(f'Error parsing planning analysis: {e}')
			logger.info(f'Plan: {plan}')

		return plan

	@property
	def message_manager(self) -> MessageManager:
		return self._message_manager

	async def close(self):
		"""Close all resources"""
		try:
			# First close browser resources
			if self.browser_context and not self.injected_browser_context:
				await self.browser_context.close()
			if self.browser and not self.injected_browser:
				await self.browser.close()

			# Force garbage collection
			gc.collect()

		except Exception as e:
			logger.error(f'Error during cleanup: {e}')

	async def _update_action_models_for_page(self, page) -> None:
		"""Update action models with page-specific actions"""
		# Create new action model with current page's filtered actions
		self.ActionModel = self.controller.registry.create_action_model(page=page)
		# Update output model with the new actions
		self.AgentOutput = AgentOutput.type_with_custom_actions(self.ActionModel)

		# Update done action model too
		self.DoneActionModel = self.controller.registry.create_action_model(include_actions=['done'], page=page)
		self.DoneAgentOutput = AgentOutput.type_with_custom_actions(self.DoneActionModel)<|MERGE_RESOLUTION|>--- conflicted
+++ resolved
@@ -1164,11 +1164,7 @@
 
 		# Create planner message history using full message history with all available actions
 		planner_messages = [
-<<<<<<< HEAD
-			PlannerPrompt(self.controller.registry.get_prompt_description()).get_system_message(self.settings.is_planner_reasoning),
-=======
-			PlannerPrompt(all_actions).get_system_message(),
->>>>>>> 60a1dbf8
+			PlannerPrompt(all_actions).get_system_message(self.settings.is_planner_reasoning),
 			*self._message_manager.get_messages()[1:],  # Use full message history except the first
 		]
 
